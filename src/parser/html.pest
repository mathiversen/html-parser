WHITESPACE = _{ " " | "\t" | "\r" | "\n" }

<<<<<<< HEAD
// https://developer.mozilla.org/en-US/docs/Web/HTML/Element
html_el_root = { "html" }
html_el_meta = {
    "base"
    | "head"
    | "link"
    | "meta"
    | "style"
    | "title"
}
html_el_section_root = { "body" }
html_el_section = {
    "address"
    | "article"
    | "aside"
    | "footer"
    | "header"
    | "h1"
    | "hgroup"
    | "main"
    | "nav"
    | "section"
}
html_el_text = {
    "blockquote"
    | "dd"
    | "div"
    | "dl"
    | "dt"
    | "figcaption"
    | "figure"
    | "hr"
    | "li"
    | "main"
    | "ol"
    | "p"
    | "pre"
    | "ul"
}
html_el_text_semantic = {
    "a"
    | "abbr"
    | "b"
    | "bdi"
    | "bdo"
    | "br"
    | "cite"
    | "code"
    | "data"
    | "dfn"
    | "em"
    | "i"
    | "kbd"
    | "mark"
    | "q"
    | "rb"
    | "rp"
    | "rt"
    | "rtc"
    | "ruby"
    | "s"
    | "samp"
    | "small"
    | "span"
    | "strong"
    | "sub"
    | "sup"
    | "time"
    | "u"
    | "var"
    | "wbr"
}
html_el_media = {
    "area"
    | "audio"
    | "img"
    | "map"
    | "track"
    | "video"
}
html_el_embedded = {
    "embed"
    | "iframe"
    | "object"
    | "param"
    | "picture"
    | "source"
}
html_el_scripting = {
    "canvas"
    | "noscript"
    | "script"
}
html_el_edits = {
    "del"
    | "ins"
}
html_el_table = {
    "caption"
    | "col"
    | "colgroup"
    | "table"
    | "tbody"
    | "td"
    | "tfoot"
    | "th"
    | "thead"
    | "tr"
}
html_el_forms = {
    "button"
    | "datalist"
    | "fieldset"
    | "form"
    | "input"
    | "label"
    | "legend"
    | "meter"
    | "optgroup"
    | "option"
    | "output"
    | "progress"
    | "select"
    | "textarea"
}
html_el_interactive = {
    "details"
    | "dialog"
    | "menu"
    | "summary"
}
html_el_web_component = {
    "slot"
    | "template"
}
html_el_obsolete = {
    "acronym"
    | "applet"
    | "basefont"
    | "bgsound"
    | "big"
    | "blink"
    | "center"
    | "command"
    | "content"
    | "dir"
    | "element"
    | "font"
    | "frame"
    | "frameset"
    | "image"
    | "isindex"
    | "keygen"
    | "listing"
    | "marquee"
    | "menuitem"
    | "multicol"
    | "nextid"
    | "nobr"
    | "noembed"
    | "noframes"
    | "plaintext"
    | "shadow"
    | "spacer"
    | "strike"
    | "tt"
    | "xmp"
}

// Aka void elements (duplicates from html_el_*)
html_el_self_closing = {
=======
// SYMBOLS
chevron_left = _{ "<" }
chevron_left_closed = _{ "</" }
chevron_left_bang = _{ "<!" }
chevron_right = _{ ">" }
chevron_right_closed = _{ "/>" }
equal = _{ "=" }
quote_dubble = _{ "\"" }
quote_single = _{ "'" }
quote = _{ quote_dubble | quote_single }

// ELEMENT
html_void_elements = { // aka self-closing <img alt="">
>>>>>>> 088673ed
    "area"
    | "base"
    | "br"
    | "col"
    | "command"
    | "embed"
    | "hr"
    | "img"
    | "input"
    | "keygen"
    | "link"
    | "meta"
    | "param"
    | "source"
    | "track"
    | "wbr"
}

<<<<<<< HEAD
html_el = _{
    html_el_root
    | html_el_meta
    | html_el_section_root
    | html_el_section
    | html_el_text
    | html_el_text_semantic
    | html_el_media
    | html_el_embedded
    | html_el_scripting
    | html_el_edits
    | html_el_table
    | html_el_forms
    | html_el_interactive
    | html_el_web_component
    | html_el_obsolete
}

// ATTRIBUTE
attribute_key = { 'a'..'z'+ }
attribute_value = { (!"\"" ~ ANY)+ }
attribute = _{ attribute_key ~ ("=" ~ "\"" ~ attribute_value* ~ "\"")* }

element_name_prefix = _{ 'a'..'z'+ ~ (":" | "-") }
element_name = _{ element_name_prefix? ~ html_el }
element_open_start = _{ "<" ~ PUSH(element_name) ~  attribute* ~ ">"}
element_open_end = _{ "</" ~ POP ~ ">"}
element_children = { (!element_open_end ~ ANY)* }
element_open = _{ element_open_start ~ element_children ~ element_open_end }
element_closed = _{ "<" ~ element_name ~  attribute* ~ "/>" }
element = { element_closed | element_open }

// COMMENT
comment_tag_start = _{ "<!--" }
comment_tag_end = _{ "-->" }
comment = !{ comment_tag_start ~ (!comment_tag_end ~ ANY)* ~ comment_tag_end }

// DOCUMENT
doctype_name = { "html" }
doctype = _{ "<!doctype" ~ doctype_name ~ ">"}

document_fragment = { element+ }

document = {
    comment*
    ~ doctype
    ~ comment*
    ~ element?
    ~ comment*
=======
element_name = @{ ASCII_ALPHA+ }

element_open_start = @{ chevron_left ~ WHITESPACE* ~ PUSH(element_name) ~ attribute* ~ WHITESPACE* ~ chevron_right}
element_open_end = @{ chevron_left_closed ~ WHITESPACE* ~ POP ~ WHITESPACE* ~ chevron_right}

element_open = ${ element_open_start ~ node* ~ element_open_end }
element_closed = ${ chevron_left ~ WHITESPACE* ~ element_name ~ attribute* ~ WHITESPACE* ~ chevron_right_closed }
element_void = ${ chevron_left ~ WHITESPACE* ~ html_void_elements ~ attribute* ~ WHITESPACE* ~ chevron_right }

// COMMENT
comment_tag_start = @{ chevron_left_bang ~ "--" }
comment_tag_end = @{ "--" ~ chevron_right }

// ATTRIBUTE
attribute_key = @{ ASCII_ALPHA+ }
attribute_value = @{ (!PEEK ~ ANY)+ }
attribute = ${ WHITESPACE ~ attribute_key ~ (equal ~ PUSH(quote) ~ attribute_value* ~ POP)* }

// NODE
node_element = { element_open | element_closed | element_void }
node_text = { (!(chevron_left | comment_tag_start ) ~ ANY)+ }
node_comment = @{ comment_tag_start ~ (!comment_tag_end ~ ANY)* ~ comment_tag_end }
node = _{ node_text | node_element | node_comment }

// DOCUMENT
doctype_type = { "html" }
doctype_name = { "doctype" | "DOCTYPE" }
doctype = _{ chevron_left_bang ~ doctype_name ~ doctype_type ~ chevron_right}

document_fragment = _{ node+ }

document = _{
    node_comment*
    ~ doctype?
    ~ node_comment*
    ~ node_element?
    ~ node_comment*
>>>>>>> 088673ed
}

// ROOT (DOCUMENT FRAGMENT OR DOCUMENT)
root = _{
    SOI
    ~ document_fragment | document
    ~ EOI
}<|MERGE_RESOLUTION|>--- conflicted
+++ resolved
@@ -1,178 +1,5 @@
 WHITESPACE = _{ " " | "\t" | "\r" | "\n" }
 
-<<<<<<< HEAD
-// https://developer.mozilla.org/en-US/docs/Web/HTML/Element
-html_el_root = { "html" }
-html_el_meta = {
-    "base"
-    | "head"
-    | "link"
-    | "meta"
-    | "style"
-    | "title"
-}
-html_el_section_root = { "body" }
-html_el_section = {
-    "address"
-    | "article"
-    | "aside"
-    | "footer"
-    | "header"
-    | "h1"
-    | "hgroup"
-    | "main"
-    | "nav"
-    | "section"
-}
-html_el_text = {
-    "blockquote"
-    | "dd"
-    | "div"
-    | "dl"
-    | "dt"
-    | "figcaption"
-    | "figure"
-    | "hr"
-    | "li"
-    | "main"
-    | "ol"
-    | "p"
-    | "pre"
-    | "ul"
-}
-html_el_text_semantic = {
-    "a"
-    | "abbr"
-    | "b"
-    | "bdi"
-    | "bdo"
-    | "br"
-    | "cite"
-    | "code"
-    | "data"
-    | "dfn"
-    | "em"
-    | "i"
-    | "kbd"
-    | "mark"
-    | "q"
-    | "rb"
-    | "rp"
-    | "rt"
-    | "rtc"
-    | "ruby"
-    | "s"
-    | "samp"
-    | "small"
-    | "span"
-    | "strong"
-    | "sub"
-    | "sup"
-    | "time"
-    | "u"
-    | "var"
-    | "wbr"
-}
-html_el_media = {
-    "area"
-    | "audio"
-    | "img"
-    | "map"
-    | "track"
-    | "video"
-}
-html_el_embedded = {
-    "embed"
-    | "iframe"
-    | "object"
-    | "param"
-    | "picture"
-    | "source"
-}
-html_el_scripting = {
-    "canvas"
-    | "noscript"
-    | "script"
-}
-html_el_edits = {
-    "del"
-    | "ins"
-}
-html_el_table = {
-    "caption"
-    | "col"
-    | "colgroup"
-    | "table"
-    | "tbody"
-    | "td"
-    | "tfoot"
-    | "th"
-    | "thead"
-    | "tr"
-}
-html_el_forms = {
-    "button"
-    | "datalist"
-    | "fieldset"
-    | "form"
-    | "input"
-    | "label"
-    | "legend"
-    | "meter"
-    | "optgroup"
-    | "option"
-    | "output"
-    | "progress"
-    | "select"
-    | "textarea"
-}
-html_el_interactive = {
-    "details"
-    | "dialog"
-    | "menu"
-    | "summary"
-}
-html_el_web_component = {
-    "slot"
-    | "template"
-}
-html_el_obsolete = {
-    "acronym"
-    | "applet"
-    | "basefont"
-    | "bgsound"
-    | "big"
-    | "blink"
-    | "center"
-    | "command"
-    | "content"
-    | "dir"
-    | "element"
-    | "font"
-    | "frame"
-    | "frameset"
-    | "image"
-    | "isindex"
-    | "keygen"
-    | "listing"
-    | "marquee"
-    | "menuitem"
-    | "multicol"
-    | "nextid"
-    | "nobr"
-    | "noembed"
-    | "noframes"
-    | "plaintext"
-    | "shadow"
-    | "spacer"
-    | "strike"
-    | "tt"
-    | "xmp"
-}
-
-// Aka void elements (duplicates from html_el_*)
-html_el_self_closing = {
-=======
 // SYMBOLS
 chevron_left = _{ "<" }
 chevron_left_closed = _{ "</" }
@@ -186,7 +13,6 @@
 
 // ELEMENT
 html_void_elements = { // aka self-closing <img alt="">
->>>>>>> 088673ed
     "area"
     | "base"
     | "br"
@@ -205,57 +31,6 @@
     | "wbr"
 }
 
-<<<<<<< HEAD
-html_el = _{
-    html_el_root
-    | html_el_meta
-    | html_el_section_root
-    | html_el_section
-    | html_el_text
-    | html_el_text_semantic
-    | html_el_media
-    | html_el_embedded
-    | html_el_scripting
-    | html_el_edits
-    | html_el_table
-    | html_el_forms
-    | html_el_interactive
-    | html_el_web_component
-    | html_el_obsolete
-}
-
-// ATTRIBUTE
-attribute_key = { 'a'..'z'+ }
-attribute_value = { (!"\"" ~ ANY)+ }
-attribute = _{ attribute_key ~ ("=" ~ "\"" ~ attribute_value* ~ "\"")* }
-
-element_name_prefix = _{ 'a'..'z'+ ~ (":" | "-") }
-element_name = _{ element_name_prefix? ~ html_el }
-element_open_start = _{ "<" ~ PUSH(element_name) ~  attribute* ~ ">"}
-element_open_end = _{ "</" ~ POP ~ ">"}
-element_children = { (!element_open_end ~ ANY)* }
-element_open = _{ element_open_start ~ element_children ~ element_open_end }
-element_closed = _{ "<" ~ element_name ~  attribute* ~ "/>" }
-element = { element_closed | element_open }
-
-// COMMENT
-comment_tag_start = _{ "<!--" }
-comment_tag_end = _{ "-->" }
-comment = !{ comment_tag_start ~ (!comment_tag_end ~ ANY)* ~ comment_tag_end }
-
-// DOCUMENT
-doctype_name = { "html" }
-doctype = _{ "<!doctype" ~ doctype_name ~ ">"}
-
-document_fragment = { element+ }
-
-document = {
-    comment*
-    ~ doctype
-    ~ comment*
-    ~ element?
-    ~ comment*
-=======
 element_name = @{ ASCII_ALPHA+ }
 
 element_open_start = @{ chevron_left ~ WHITESPACE* ~ PUSH(element_name) ~ attribute* ~ WHITESPACE* ~ chevron_right}
@@ -293,7 +68,6 @@
     ~ node_comment*
     ~ node_element?
     ~ node_comment*
->>>>>>> 088673ed
 }
 
 // ROOT (DOCUMENT FRAGMENT OR DOCUMENT)
